import numpy as np
import sys


def psd_type_plot(freqs, power, proportions, percentiles, ax, fs, max_freq=3000):
    """
    Makes a plot of what the rest of the modul is doing.

    This function takes the frequency and power array of a powerspectrum as well as the calculated percentiles array
    of the frequency bins (see: get_bin_percentiles()) and the proportions array calculated from these percentiles. With
    all these arrays this function is plotting what the rest of the modul doing.

    :param freqs:           (1-D array) frequency array of a psd.
    :param power:           (1-D array) power array of a psd.
    :param proportions:     (1-D array) proportions of the single psd bins.
    :param percentiles:     (2-D array) for every bin four values are calulated and stored in separate lists. These four
                            values are percentiles of the respective bins.
    :param ax:              (axis for plot) empty axis that is filled with content in the function.
    :param fs:              (int) fontsize for the plot.
    :param max_freq:        (float) maximum frequency that shall appear in the plot.
    """
    ax.plot(freqs[:int(max_freq / (freqs[-1] / len(freqs)))],
            10.0 * np.log10(power[:int(3000 / (freqs[-1] / len(freqs)))]), '-', alpha=0.5)
    for bin in range(len(proportions)):
        ax.fill_between([bin * 125, (bin + 1) * 125], percentiles[bin][0], percentiles[bin][1], color='red',
                        alpha=0.7)
        ax.fill_between([bin * 125, (bin + 1) * 125], percentiles[bin][1], percentiles[bin][2], color='green',
                        alpha=0.7)
        ax.fill_between([bin * 125, (bin + 1) * 125], percentiles[bin][2], percentiles[bin][3], color='red',
                        alpha=0.7)
    ax.set_xlim([0, 3000])
    ax.set_xlabel('Frequency', fontsize=fs)
    ax.set_ylabel('Power [dB]', fontsize=fs)


def psd_assignment(power, freqs, proportion_th=0.27, freq_bins=125, max_freq=3000, outer_percentile=1,
                   inner_percentile=25, verbose=0, plot_data_func=None, **kwargs):
    """
    Function that is called when you got a PSD and want to find out from what fishtype this psd is. With the help of
    several other function it analysis the structur of the EOD and can with this approach tell what type of fish the PSD
    belongs to.

    :param power:           (1-D array) power array of a psd.
    :param freqs:           (1-D array) frequency array of a psd.
    :param proportion_th:   (float) Proportion of the data that defines if the psd belongs to a wave or a pulsefish.
    :param freq_bins:       (float) width of frequency bins in which the psd shall be divided (Hz).
    :param max_freq:        (float) maximum frequency that shall be provided in the separated power array.
    :param outer_percentile:(float) ((100-outer_percentile) - outer_percentile) / ((100-inner_percentile) - inner_percentile)
                            is the proportion that leeds to the decision if the psd belongs to a wave or pulsetype fish.
    :param inner_percentile:(float) ((100-outer_percentile) - outer_percentile) / ((100-inner_percentile) - inner_percentile)
                            is the proportion that leeds to the decision if the psd belongs to a wave or pulsetype fish.
    :param verbose:         (int) when the value is 1 you get additional shell output.
    :param plot_data_func:  (function) function (psdtypeplot()) that is used to create a axis for later plotting about the process of psd
                            type detection.
    :param **kwargs:        additional arguments that are passed to the plot_data_func().
    :return psd_type:       (string) "wave" or "pulse" depending on the proportion of the psd.
    :return proportions:    (1-D array) proportions of the single psd bins.
    """

    if verbose >= 1:
        print('Checking if pulse-PSD ...')
    res = np.mean(np.diff(freqs))

    # Take a 1-D array of powers (from powerspectrums), transforms it into dB and divides it into several bins.
    proportions = []
    all_percentiles = []
    for trial in range(int(max_freq / freq_bins)):
        tmp_power_db = 10.0 * np.log10(power[trial * int(freq_bins / res): (trial + 1) * int(freq_bins / res)])
        # calculates 4 percentiles for each powerbin
        percentiles = np.percentile(tmp_power_db, [outer_percentile, inner_percentile, 100 - inner_percentile,
                                                   100 - outer_percentile])
        all_percentiles.append(percentiles)
        proportions.append((percentiles[1] - percentiles[2]) / (percentiles[0] - percentiles[3]))

<<<<<<< HEAD
=======
    ################### doesnt work ###########################
>>>>>>> 52a89451
    pulse_psd = np.mean(proportions) > proportion_th

    if verbose >= 1:
        f_type = 'pulse' if pulse_psd else 'wave'
        print ('Pulse-PSD is %s. proportion = %.3f' % (f_type, float(np.mean(proportions))))

    if plot_data_func:
        plot_data_func(freqs, power, np.asarray(proportions), np.asarray(all_percentiles), **kwargs)

    return pulse_psd, np.mean(proportions)


if __name__ == '__main__':
    def get_example_data(audio_file):
        """
        This function shows in part the same components of the thunderfish.py poject. Here several moduls are used to load
        some data to dispay the functionality of the psdtype.py modul.

        :param audio_file:      (string) filepath of a audiofile that shall be used for the analysis.
        :return power:          (1-D array) power array of a psd.
        :return freqs:          (1-D array) frequency array of a psd.
        """

        # load data using dataloader module

        print('loading example data ...\n')
        data, samplerate, unit = dl.load_data(audio_file)

        # calculate best_window
        print('calculating best window ...\n')
        bwin_data, clip = bw.best_window(data, samplerate)

        print('calculation powerspecturm ...\n')
        psd_data = ps.multi_resolution_psd(bwin_data, samplerate)

        return psd_data[0], psd_data[1]


    try:
        import powerspectrum as ps
        import dataloader as dl
        import bestwindow as bw
    except ImportError:
        print('')
        print('This modul is dependent on the moduls')
        print('"powerspectrum.py", "dataloader.py" and "bestwindow.py"\n')
        print('If you want to download them please visit:')
        print('https://github.com/bendalab/thunderfish')
        print('')
        quit()

    print('Algorithm that analysis the structure of a powerspectrum to tell if it belongs to a wave of pulsetype fish.')
    print('')
    print('Usage:')
    print('  python psdtype.py <audiofile>')
    print('')

    if len(sys.argv) == 2:
        file = sys.argv[-1]
        power, freqs = get_example_data(file)
    else:
        print('need <audiofile> !!!')
        quit()

    import matplotlib.pyplot as plt

    fig, ax = plt.subplots()
    psd_type, proportions = psd_assignment(power, freqs, verbose=1, plot_data_func=psd_type_plot, ax=ax, fs=12)
    plt.show()<|MERGE_RESOLUTION|>--- conflicted
+++ resolved
@@ -72,10 +72,6 @@
         all_percentiles.append(percentiles)
         proportions.append((percentiles[1] - percentiles[2]) / (percentiles[0] - percentiles[3]))
 
-<<<<<<< HEAD
-=======
-    ################### doesnt work ###########################
->>>>>>> 52a89451
     pulse_psd = np.mean(proportions) > proportion_th
 
     if verbose >= 1:
